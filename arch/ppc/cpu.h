--- conflicted
+++ resolved
@@ -1062,15 +1062,6 @@
 CPUState *cpu_init (const char *cpu_model);
 void ppc_translate_init(void);
 int cpu_exec (CPUState *s);
-<<<<<<< HEAD
-/* you can call this signal handler from your SIGBUS and SIGSEGV
-   signal handlers to inform the virtual CPU of exceptions. non zero
-   is returned if the signal was handled by the virtual CPU.  */
-int cpu_signal_handler (int host_signum, void *pinfo,
-                            void *puc);
-=======
-void cpu_close (CPUState *s);
->>>>>>> a13101f2
 int cpu_ppc_handle_mmu_fault (CPUState *env, target_ulong address, int rw,
                               int mmu_idx);
 #define cpu_handle_mmu_fault cpu_ppc_handle_mmu_fault
