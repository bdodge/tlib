--- conflicted
+++ resolved
@@ -169,13 +169,8 @@
         break;
     }
     case CSR_MIP: {
-<<<<<<< HEAD
-        target_ulong mask = MIP_SSIP | MIP_STIP;
+        target_ulong mask = MIP_SSIP | MIP_STIP | MIP_SEIP;
         tlib_mip_changed((env->mip & ~mask) | (val_to_write & mask));
-=======
-        target_ulong mask = MIP_SSIP | MIP_STIP | MIP_SEIP;
-        tlib_set_mip((env->mip & ~mask) | (val_to_write & mask));
->>>>>>> 688fc47c
         break;
     }
     case CSR_MIE: {
@@ -326,7 +321,6 @@
     case CSR_DCSR:
         tlib_abort("CSR_DCSR write not implemented");
         break;
-<<<<<<< HEAD
     case CSR_MCYCLE:
 #if defined(TARGET_RISCV32)
         env->mcycle_snapshot_offset = (get_mcycles_current(env) & 0xFFFFFFFF00000000) | val_to_write;
@@ -355,7 +349,6 @@
         env->minstret_snapshot = cpu_riscv_read_instret(env);
 #endif
         break;
-=======
     case CSR_PMPCFG0:
     case CSR_PMPCFG1:
     case CSR_PMPCFG2:
@@ -380,7 +373,6 @@
     case CSR_PMPADDR15:
        pmpaddr_csr_write(env, csrno - CSR_PMPADDR0, val_to_write);
        break;
->>>>>>> 688fc47c
     default:
         helper_raise_exception(env, RISCV_EXCP_ILLEGAL_INST);
     }
